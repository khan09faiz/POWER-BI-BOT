--- conflicted
+++ resolved
@@ -14,10 +14,6 @@
 # IDE and OS files
 .vscode/
 .idea/
-<<<<<<< HEAD
-.DS_Store
-=======
 .DS_Store
 .kiro
 logs/
->>>>>>> ee861efb
